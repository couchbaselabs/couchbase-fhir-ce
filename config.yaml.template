--- conflicted
+++ resolved
@@ -52,28 +52,12 @@
     # disconnect-timeout-seconds: 10 # Disconnect Timeout
     # transaction-timeout-seconds: 30 # Transaction Timeout
 
-<<<<<<< HEAD
-=======
 # Super User Credentials - These are seeded into the auth db
 admin:
   email: "admin@cb-fhir.com"
   password: "Admin123!"
   name: "Admin"
 
-# Optional Keycloak integration. When enabled the server will
-# delegate OAuth2 and user-management to an external Keycloak instance.
-keycloak:
-  enabled: false
-  # URL should point to HAProxy route (recommended) or direct Keycloak URL
-  url: "http://localhost/auth"
-  realm: "fhir"
-  # These values should be provided via environment variables in production
-  adminUsername: "${KEYCLOAK_ADMIN_USERNAME:}"
-  adminPassword: "${KEYCLOAK_ADMIN_PASSWORD:}"
-  clientId: "fhir-server"
-  clientSecret: "${KEYCLOAK_CLIENT_SECRET:}"
-
->>>>>>> e693b64b
 logging:
   levels:
     # Application loggers
