#####################################################################
# Minimal HAProxy config for beta (frontend + backend only)
#
# Routes:
#   / or any non /api /fhir path -> frontend service (fhir-admin)
#   /api/* and /fhir/*            -> backend service (fhir-server)
#
# If the backend expects its resources without the leading /api or /fhir
# uncomment the "http-request replace-path" line inside backend-fhir-server.
#
# Exposes stats at /haproxy?stats (user: admin pass: admin)
#####################################################################

global
    log stdout format raw daemon
    # Runtime socket disabled for now (was causing Permission denied). Re-enable later if needed.
    # stats socket /tmp/haproxy/haproxy.sock mode 600 level admin

defaults
    mode http
    log global
    option httplog
    option dontlognull
    timeout connect 5s
    timeout client 30s
    timeout server 30s
    timeout http-request 5s

frontend http-in
    bind *:80
    option forwardfor
    option http-server-close
    option dontlognull     # Don't log null connections
    option dontlog-normal  # Don't log successful requests (2xx/3xx)

    # Stats UI and API
    stats uri /haproxy?stats
    stats refresh 5s
    stats auth admin:admin
    stats show-legends

<<<<<<< HEAD
    use_backend backend-fhir-server if { path /api } || { path_beg /api/ }
    use_backend backend-fhir-server if { path /fhir } || { path_beg /fhir/ }
    use_backend backend-auth-server if { path /auth } || { path_beg /auth/ }
=======
    # ACLs to detect API / FHIR traffic
    acl is_api path_beg /api /fhir
    use_backend backend-fhir-server if is_api
>>>>>>> 05b68a7a
    default_backend backend-fhir-admin
    
backend backend-fhir-admin
    balance roundrobin
    option httpchk HEAD /
    option dontlog-normal
    server frontend fhir-admin:80 check

backend backend-fhir-server
    balance roundrobin
    # Set X-Forwarded-Proto headers
    http-request set-header X-Forwarded-Proto http
    http-request set-header X-Forwarded-Proto https if { ssl_fc }

    # If backend should NOT receive the /api or /fhir prefix, enable one of:
    # http-request replace-path ^/(api|fhir)(/)?(.*)$ /\3
    # Otherwise leave commented and backend sees /api/... or /fhir/...

    option httpchk GET /actuator/health
    option dontlog-normal
    server backend fhir-server:8080 check

<<<<<<< HEAD
    http-request set-header X-Forwarded-Proto https if { ssl_fc }
    
    cookie SERVERUSED insert indirect nocache
    default-server check maxconn 50

    server backend fhir-server:8080 cookie backend
    # # WebSocket support
    # http-request set-header X-Forwarded-For %[src]
    # http-request set-header X-Forwarded-Proto http
    # http-request set-header Upgrade %[req.hdr(Upgrade)] if { req.hdr(Upgrade) -i WebSocket }
    # http-request set-header Connection "upgrade" if { req.hdr(Upgrade) -i WebSocket }

backend backend-auth-server
    mode http
    balance roundrobin

    http-request set-header X-Forwarded-Proto http
    http-request set-header X-Forwarded-Proto https if { ssl_fc }
    cookie SERVERUSED insert indirect nocache
    default-server check maxconn 50
    server auth auth-server:5000 cookie auth
=======
# End of file
>>>>>>> 05b68a7a
<|MERGE_RESOLUTION|>--- conflicted
+++ resolved
@@ -39,15 +39,9 @@
     stats auth admin:admin
     stats show-legends
 
-<<<<<<< HEAD
-    use_backend backend-fhir-server if { path /api } || { path_beg /api/ }
-    use_backend backend-fhir-server if { path /fhir } || { path_beg /fhir/ }
-    use_backend backend-auth-server if { path /auth } || { path_beg /auth/ }
-=======
     # ACLs to detect API / FHIR traffic
     acl is_api path_beg /api /fhir
     use_backend backend-fhir-server if is_api
->>>>>>> 05b68a7a
     default_backend backend-fhir-admin
     
 backend backend-fhir-admin
@@ -70,28 +64,4 @@
     option dontlog-normal
     server backend fhir-server:8080 check
 
-<<<<<<< HEAD
-    http-request set-header X-Forwarded-Proto https if { ssl_fc }
-    
-    cookie SERVERUSED insert indirect nocache
-    default-server check maxconn 50
-
-    server backend fhir-server:8080 cookie backend
-    # # WebSocket support
-    # http-request set-header X-Forwarded-For %[src]
-    # http-request set-header X-Forwarded-Proto http
-    # http-request set-header Upgrade %[req.hdr(Upgrade)] if { req.hdr(Upgrade) -i WebSocket }
-    # http-request set-header Connection "upgrade" if { req.hdr(Upgrade) -i WebSocket }
-
-backend backend-auth-server
-    mode http
-    balance roundrobin
-
-    http-request set-header X-Forwarded-Proto http
-    http-request set-header X-Forwarded-Proto https if { ssl_fc }
-    cookie SERVERUSED insert indirect nocache
-    default-server check maxconn 50
-    server auth auth-server:5000 cookie auth
-=======
-# End of file
->>>>>>> 05b68a7a
+# End of file