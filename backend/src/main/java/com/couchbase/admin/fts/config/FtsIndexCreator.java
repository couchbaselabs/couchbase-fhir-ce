package com.couchbase.admin.fts.config;

import com.couchbase.admin.connections.service.ConnectionService;
import com.couchbase.client.java.Cluster;
import com.couchbase.client.java.http.CouchbaseHttpClient;
import com.couchbase.client.java.http.HttpResponse;
import com.couchbase.client.java.http.HttpTarget;
import com.couchbase.client.java.http.HttpPath;
import com.couchbase.client.java.http.HttpPutOptions;
import com.couchbase.client.java.http.HttpBody;
import com.fasterxml.jackson.databind.JsonNode;
import com.fasterxml.jackson.databind.ObjectMapper;
import com.fasterxml.jackson.databind.node.ObjectNode;
import org.slf4j.Logger;
import org.slf4j.LoggerFactory;
import org.springframework.beans.factory.annotation.Autowired;
import org.springframework.context.annotation.Configuration;
import org.springframework.core.io.Resource;
import org.springframework.core.io.support.PathMatchingResourcePatternResolver;

import java.nio.file.Files;
import java.nio.file.Path;
import java.nio.file.Paths;

/**
 * FTS Index Creator - Loads individual JSON files and creates FTS indexes
 * 
 * Each JSON file should be a direct copy from Couchbase console.
 * This component will automatically:
 * - Replace bucket names with the target bucket
 * - Clear UUIDs for new index creation
 * - Clear sourceUUID for new index creation
 * - Create or update indexes using Couchbase SDK
 */
@Configuration
public class FtsIndexCreator {
    
    private static final Logger logger = LoggerFactory.getLogger(FtsIndexCreator.class);
<<<<<<< HEAD
    private static final String FTS_INDEXES_PATH = "classpath*:fts-indexes/*.json";
=======
    private static final String FTS_INDEXES_PATH = "classpath*:/fts-indexes/*.json";
>>>>>>> be4fa7a1
    private final ObjectMapper objectMapper = new ObjectMapper();
    
    @Autowired
    private ConnectionService connectionService;
    
    

    
    /**
     * Process JSON for index creation - replace bucket names and clear UUIDs
     */
    public String processJsonForCreation(JsonNode jsonNode, String targetBucketName, String filename) throws Exception {
        // Create a mutable copy of the JSON
        ObjectNode mutableJson = jsonNode.deepCopy();
        
        // 1. Clear UUID for new index creation
        mutableJson.put("uuid", "");
        
        // 2. Clear sourceUUID for new index creation  
        mutableJson.put("sourceUUID", "");
        
        // 3. Update sourceName to target bucket
        mutableJson.put("sourceName", targetBucketName);
        
        // 4. Generate index name from filename and bucket
        String indexName = extractIndexNameFromFilename(filename);
        String fullIndexName = targetBucketName + ".Resources." + indexName;
        mutableJson.put("name", fullIndexName);
        
        return objectMapper.writeValueAsString(mutableJson);
    }
    
    /**
     * Extract index name from filename
     * Example: "ftsAllergyIntolerance.json" -> "ftsAllergyIntolerance"
     */
    private String extractIndexNameFromFilename(String filename) {
        if (filename.endsWith(".json")) {
            return filename.substring(0, filename.length() - 5);
        }
        return filename;
    }
    
    
    /**
     * Create FTS index using REST API - to be called during bucket creation
     */
    public void createFtsIndex(String connectionName, String jsonFilePath, String bucketName) {
        try {
            logger.info("🚀 Creating FTS index from file: {} for bucket: {}", jsonFilePath, bucketName);
            
            // Read JSON file
            Path path = Paths.get(jsonFilePath);
            String jsonContent = Files.readString(path);
            
            // Extract filename from path
            String filename = path.getFileName().toString();
            
            // Parse and process JSON
            JsonNode jsonNode = objectMapper.readTree(jsonContent);
            String processedJson = processJsonForCreation(jsonNode, bucketName, filename);
            JsonNode processedNode = objectMapper.readTree(processedJson);
            
            // Extract just the index name part (not fully qualified)
            String fullIndexName = processedNode.get("name").asText();
            String indexName = extractIndexNameOnly(fullIndexName);
            
            // Create index via REST API
            createFtsIndexViaRest(connectionName, bucketName, indexName, processedJson);
            
            logger.info("✅ FTS index created/updated: {}", indexName);
            
        } catch (Exception e) {
            logger.error("❌ Failed to create FTS index from file: {}", jsonFilePath, e);
            throw new RuntimeException("FTS index creation failed", e);
        }
    }
    
    /**
     * Create all FTS indexes for a bucket
     */
    public void createAllFtsIndexesForBucket(String connectionName, String bucketName) {
        try {
            logger.info("🔄 Creating all FTS indexes for bucket: {}", bucketName);
            
            // Find all JSON files in fts-indexes directory
            PathMatchingResourcePatternResolver resolver = 
                new PathMatchingResourcePatternResolver(FtsIndexCreator.class.getClassLoader());
            Resource[] resources = resolver.getResources(FTS_INDEXES_PATH);
            
            if (resources.length == 0) {
                logger.warn("⚠️ No FTS index files found at: {}", FTS_INDEXES_PATH);
                return;
            }
            
            logger.info("📋 Found {} FTS index files", resources.length);
            
            int successCount = 0;
            int skippedCount = 0;
            int failCount = 0;
            
            for (Resource resource : resources) {
                try {
                    // Read JSON content
                    String jsonContent = new String(resource.getInputStream().readAllBytes());
                    
                    // Parse and process JSON
                    JsonNode jsonNode = objectMapper.readTree(jsonContent);
                    String processedJson = processJsonForCreation(jsonNode, bucketName, resource.getFilename());
                    JsonNode processedNode = objectMapper.readTree(processedJson);
                    
                    // Extract just the index name part (not fully qualified)
                    String fullIndexName = processedNode.get("name").asText();
                    String indexName = extractIndexNameOnly(fullIndexName);
                    
                    // Create index via REST API
                    try {
                        createFtsIndexViaRest(connectionName, bucketName, indexName, processedJson);
                        logger.info("✅ Created FTS index: {} from file: {}", indexName, resource.getFilename());
                        successCount++;
                    } catch (RuntimeException e) {
                        if (e.getMessage().contains("index with the same name already exists")) {
                            logger.info("⚠️ Skipped FTS index: {} from file: {} (already exists)", indexName, resource.getFilename());
                            skippedCount++;
                        } else {
                            throw e; // Re-throw other runtime exceptions
                        }
                    }
                    
                } catch (Exception e) {
                    logger.error("❌ Failed to create FTS index from file: {}", resource.getFilename(), e);
                    failCount++;
                }
            }
            
            logger.info("🎯 FTS index creation completed for bucket '{}': {} created, {} skipped (already exist), {} failed", 
                       bucketName, successCount, skippedCount, failCount);
            
        } catch (Exception e) {
            logger.error("❌ Failed to create FTS indexes for bucket: {}", bucketName, e);
            throw new RuntimeException("FTS index creation failed for bucket: " + bucketName, e);
        }
    }
    
    /**
     * Create FTS index via REST API using Couchbase SDK's HTTP client
     * PUT /api/bucket/{BUCKET_NAME}/scope/{SCOPE_NAME}/index/{INDEX_NAME}
     */
    private void createFtsIndexViaRest(String connectionName, String bucketName, String indexName, String indexJson) throws Exception {
        // Get the active cluster connection
        Cluster cluster = connectionService.getConnection(connectionName);
        if (cluster == null) {
            throw new IllegalStateException("Connection not found: " + connectionName);
        }
        
        // Extract scope from index name (e.g., "bucket.Resources.ftsName" -> "Resources")
        String scopeName = extractScopeFromIndexName(indexName);
        
        // Build FTS API path - the SDK's HTTP client handles the full URL construction
        String apiPath = String.format("/api/bucket/%s/scope/%s/index/%s", bucketName, scopeName, indexName);
        
        logger.info("🔗 Creating FTS index '{}' via Couchbase SDK HTTP client: {}", indexName, apiPath);
        
        // Use the cluster's HTTP client - this handles SSL certificates and authentication automatically
        CouchbaseHttpClient httpClient = cluster.httpClient();
        
        // Send PUT request using Couchbase SDK's HTTP client
        HttpResponse response = httpClient.put(
            HttpTarget.search(), // Use the search (FTS) target
            HttpPath.of(apiPath),
            HttpPutOptions.httpPutOptions()
                .body(HttpBody.json(indexJson))
                .header("Content-Type", "application/json")
        );
        
        if (response.statusCode() >= 200 && response.statusCode() < 300) {
            logger.info("✅ FTS index created successfully: {}", indexName);
        } else if (response.statusCode() == 400 && 
                   response.contentAsString().contains("index with the same name already exists")) {
            // Handle the case where index already exists - this should be an update but Couchbase is rejecting it
            logger.warn("⚠️ FTS index '{}' already exists - skipping creation (this should have been an update)", indexName);
            logger.debug("Response body: {}", response.contentAsString());
        } else {
            logger.error("❌ FTS index creation failed: {} - Status: {}, Body: {}", 
                        indexName, response.statusCode(), response.contentAsString());
            throw new RuntimeException("FTS index creation failed with status: " + response.statusCode());
        }
    }
    
    /**
     * Extract scope name from full index name
     * Example: "bucket.Resources.ftsName" -> "Resources"
     */
    private String extractScopeFromIndexName(String indexName) {
        String[] parts = indexName.split("\\.", 3);
        if (parts.length >= 2) {
            return parts[1]; // Return the scope part
        }
        return "Resources"; // Default fallback
    }
    
    /**
     * Extract just the index name from full index name
     * Example: "bucket.Resources.ftsClaim" -> "ftsClaim"
     * Example: "test.Resources.fts-claim-index" -> "fts-claim-index"
     */
    private String extractIndexNameOnly(String fullIndexName) {
        String[] parts = fullIndexName.split("\\.", 3);
        if (parts.length >= 3) {
            return parts[2]; // Return just the index name part
        } else if (parts.length == 2) {
            return parts[1]; // If only 2 parts, return the second part
        } else {
            return fullIndexName; // If not qualified, return as-is
        }
    }
    
    
}<|MERGE_RESOLUTION|>--- conflicted
+++ resolved
@@ -36,11 +36,7 @@
 public class FtsIndexCreator {
     
     private static final Logger logger = LoggerFactory.getLogger(FtsIndexCreator.class);
-<<<<<<< HEAD
-    private static final String FTS_INDEXES_PATH = "classpath*:fts-indexes/*.json";
-=======
     private static final String FTS_INDEXES_PATH = "classpath*:/fts-indexes/*.json";
->>>>>>> be4fa7a1
     private final ObjectMapper objectMapper = new ObjectMapper();
     
     @Autowired
