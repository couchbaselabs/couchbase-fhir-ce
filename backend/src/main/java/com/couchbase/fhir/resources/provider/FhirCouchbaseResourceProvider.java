package com.couchbase.fhir.resources.provider;

import ca.uhn.fhir.context.*;
import ca.uhn.fhir.rest.annotation.*;
import ca.uhn.fhir.rest.api.MethodOutcome;
import ca.uhn.fhir.rest.api.server.RequestDetails;
import ca.uhn.fhir.rest.param.DateParam;
import ca.uhn.fhir.rest.param.StringParam;
import ca.uhn.fhir.rest.server.IResourceProvider;
import ca.uhn.fhir.rest.server.exceptions.InternalErrorException;
import ca.uhn.fhir.rest.server.exceptions.ResourceNotFoundException;
import ca.uhn.fhir.rest.server.exceptions.UnprocessableEntityException;
import ca.uhn.fhir.validation.ValidationResult;
import com.couchbase.client.java.json.JsonObject;
import com.couchbase.client.java.search.SearchQuery;
import com.couchbase.fhir.resources.config.TenantContextHolder;
import com.couchbase.fhir.resources.repository.FhirResourceDaoImpl;
import com.couchbase.fhir.resources.service.FhirAuditService;
import com.couchbase.fhir.resources.service.UserAuditInfo;
import com.couchbase.fhir.resources.util.*;
<<<<<<< HEAD
import com.couchbase.fhir.search.model.TokenParam;
=======
import com.couchbase.fhir.resources.util.Ftsn1qlQueryBuilder.SortField;
import com.couchbase.fhir.resources.search.validation.FhirSearchParameterPreprocessor;
import com.couchbase.fhir.resources.search.validation.FhirSearchValidationException;
import com.couchbase.fhir.resources.validation.FhirBucketValidator;
import com.couchbase.fhir.resources.validation.FhirBucketValidationException;
>>>>>>> fd7ca7d7
import com.couchbase.fhir.validation.ValidationUtil;
import com.google.common.base.Stopwatch;
import org.hl7.fhir.instance.model.api.IBaseResource;
import org.hl7.fhir.r4.model.*;
import ca.uhn.fhir.rest.api.RestSearchParameterTypeEnum;
import ca.uhn.fhir.rest.api.SummaryEnum;
import ca.uhn.fhir.parser.IParser;
import ca.uhn.fhir.validation.FhirValidator;
import ca.uhn.fhir.validation.ValidationResult;
import ca.uhn.fhir.rest.annotation.Operation;
import ca.uhn.fhir.rest.annotation.ResourceParam;

import java.io.IOException;
import java.util.*;
import java.util.concurrent.TimeUnit;
import java.util.stream.Collectors;

/**
 * Generic FHIR resource provider for HAPI FHIR that enables CRUD operations and search capabilities
 * for any FHIR resource type backed by a Couchbase data store.
 *
 * <p>This class dynamically handles requests for FHIR resources using the generic type {@code T}
 * and delegates persistence logic to the associated {@link FhirResourceDaoImpl}. It integrates
 * validation using the HAPI FHIR validation API and ensures the resource conforms to US Core profiles
 * when applicable.</p>
 *
 * @param <T> A FHIR resource type extending {@link Resource}
 */

public class FhirCouchbaseResourceProvider <T extends Resource> implements IResourceProvider {

    private final Class<T> resourceClass;
    private final FhirResourceDaoImpl<T> dao;
    private final FhirContext fhirContext;
    private final FhirSearchParameterPreprocessor searchPreprocessor;
    private final FhirBucketValidator bucketValidator;


    public FhirCouchbaseResourceProvider(Class<T> resourceClass, FhirResourceDaoImpl<T> dao , FhirContext fhirContext, FhirSearchParameterPreprocessor searchPreprocessor, FhirBucketValidator bucketValidator) {
        this.resourceClass = resourceClass;
        this.dao = dao;
        this.fhirContext = fhirContext;
        this.searchPreprocessor = searchPreprocessor;
        this.bucketValidator = bucketValidator;
    }

    @Read
    public IBaseResource read(@IdParam IdType theId, RequestDetails requestDetails) {
        String summaryParam = requestDetails.getParameters().get("_summary") != null
                ? requestDetails.getParameters().get("_summary")[0]
                : null;
        String bucketName = TenantContextHolder.getTenantId();
<<<<<<< HEAD
        JsonObject jsonObject =  dao.read(resourceClass.getSimpleName(), theId.getIdPart() , bucketName);
        return SummaryHelper.applySummary(jsonObject, summaryParam , fhirContext);

=======
        
        // Validate FHIR bucket before proceeding
        try {
            bucketValidator.validateFhirBucketOrThrow(bucketName, "default");
        } catch (FhirBucketValidationException e) {
            throw new ca.uhn.fhir.rest.server.exceptions.InvalidRequestException(e.getMessage());
        }
        
        return dao.read(resourceClass.getSimpleName(), theId.getIdPart() , bucketName).orElseThrow(() ->
                new ResourceNotFoundException(theId));
>>>>>>> fd7ca7d7
    }

    @Create
    public MethodOutcome create(@ResourceParam T resource) throws IOException {
        String bucketName = TenantContextHolder.getTenantId();
        
        // Validate FHIR bucket before proceeding
        try {
            bucketValidator.validateFhirBucketOrThrow(bucketName, "default");
        } catch (FhirBucketValidationException e) {
            throw new ca.uhn.fhir.rest.server.exceptions.InvalidRequestException(e.getMessage());
        }

        if (resource.getIdElement().isEmpty()) {
            resource.setId(UUID.randomUUID().toString());
        }

        FhirAuditService auditService = new FhirAuditService();
        UserAuditInfo auditInfo = auditService.getCurrentUserAuditInfo();
        auditService.addAuditInfoToMeta(resource, auditInfo, "CREATE");

       /* if (resource instanceof DomainResource) {
         //   ((DomainResource) resource).getMeta().addProfile("http://hl7.org/fhir/us/core/StructureDefinition/us-core-" +  resource.getClass().getSimpleName().toLowerCase());
            ((DomainResource) resource).getMeta().setLastUpdated(new Date());
        }*/

        ValidationUtil validationUtil = new ValidationUtil();
        ValidationResult result = validationUtil.validate(resource , resourceClass.getSimpleName() , fhirContext);
        if (!result.isSuccessful()) {
            StringBuilder issues = new StringBuilder();
            result.getMessages().forEach(msg -> issues.append(msg.getSeverity())
                    .append(": ")
                    .append(msg.getLocationString())
                    .append(" - ")
                    .append(msg.getMessage())
                    .append("\n"));

            throw new UnprocessableEntityException("FHIR Validation failed:\n" + issues.toString());
        }


        T created =  dao.create( resource.getClass().getSimpleName() , resource , bucketName).orElseThrow(() ->
                new InternalErrorException("Failed to create resource"));
        MethodOutcome outcome = new MethodOutcome();
        outcome.setCreated(true);
        outcome.setResource(created);
        outcome.setId(new IdType(resourceClass.getSimpleName(), created.getIdElement().getIdPart()));
        return outcome;
    }

    @Search(allowUnknownParams = true)
    public Bundle search(RequestDetails requestDetails) {
        List<String> filters = new ArrayList<>();
        List<SearchQuery> ftsQueries = new ArrayList<>();
        List<String> revIncludes = new ArrayList<>();
        Map<String, String[]> rawParams = requestDetails.getParameters();
        
        // Convert to Map<String, List<String>> for validation
        Map<String, List<String>> allParams = rawParams.entrySet().stream()
                .filter(e -> e.getValue() != null && e.getValue().length > 0)
                .collect(Collectors.toMap(
                        Map.Entry::getKey,
                        e -> Arrays.asList(e.getValue())
                ));
        
        String resourceType = resourceClass.getSimpleName();
        String bucketName = TenantContextHolder.getTenantId();
        
        // STEP 0: Validate that this is a FHIR bucket before proceeding
        try {
            bucketValidator.validateFhirBucketOrThrow(bucketName, "default");
        } catch (FhirBucketValidationException e) {
            throw new ca.uhn.fhir.rest.server.exceptions.InvalidRequestException(e.getMessage());
        }
        
        // STEP 1: Validate search parameters BEFORE query execution
        try {
            searchPreprocessor.validateSearchParameters(resourceType, allParams);
        } catch (FhirSearchValidationException e) {
            throw new ca.uhn.fhir.rest.server.exceptions.InvalidRequestException(e.getUserFriendlyMessage());
        }
        
        // Flatten to Map<String, String> for existing logic
        Map<String, String> searchParams = rawParams.entrySet().stream()
                .filter(e -> e.getValue() != null && e.getValue().length > 0)
                .collect(Collectors.toMap(
                        Map.Entry::getKey,
                        e -> e.getValue()[0]
                ));

        // STEP 2: Parse _summary, _elements, _count, _sort, and _total parameters (FHIR standard)
        SummaryEnum summaryMode = parseSummaryParameter(searchParams);
        Set<String> elements = parseElementsParameter(searchParams);
        int count = parseCountParameter(searchParams);
        List<SortField> sortFields = parseSortParameter(searchParams);
        String totalMode = parseTotalParameter(searchParams);
        
        // Remove these parameters from the search params so they don't interfere with FTS queries
        searchParams.remove("_summary");
        searchParams.remove("_elements");
        searchParams.remove("_count");
        searchParams.remove("_sort");
        searchParams.remove("_total");

        RuntimeResourceDefinition resourceDef = fhirContext.getResourceDefinition(resourceType);

        ValidationUtil validationUtil = new ValidationUtil();
        validationUtil.validateDateParams(rawParams, resourceDef);


        for (Map.Entry<String, String> entry : searchParams.entrySet()) {
            String rawParamName = entry.getKey();
            String paramName = rawParamName;
            String modifier = null;
            int colonIndex = rawParamName.indexOf(':');

            if(colonIndex != -1){
                paramName = rawParamName.substring(0, colonIndex);
                modifier =  rawParamName.substring(colonIndex + 1);
            }
            String fhirParamName = QueryBuilder.getActualFieldName(fhirContext , resourceType, paramName);
            String value = entry.getValue();

            if(paramName.equalsIgnoreCase("_revinclude")){
                revIncludes.add(value);
            }else{
                RuntimeSearchParam searchParam = fhirContext
                        .getResourceDefinition(resourceType)
                        .getSearchParam(paramName);

                if (searchParam == null) continue;


                if (searchParam.getParamType() == RestSearchParameterTypeEnum.TOKEN) {
                    new TokenParam(value);
                    ftsQueries.add(TokenSearchHelperFTS.buildTokenFTSQuery(fhirContext, resourceType, fhirParamName, value));
                }else if(searchParam.getParamType() == RestSearchParameterTypeEnum.STRING){
                    new StringParam(value);
                    ftsQueries.add(StringSearchHelperFTS.buildStringFTSQuery(fhirContext, resourceType, fhirParamName, value, searchParam , modifier));
                }else if(searchParam.getParamType() == RestSearchParameterTypeEnum.DATE){
                    new DateParam(value);
                    ftsQueries.add(DateSearchHelperFTS.buildDateFTS(fhirContext, resourceType, fhirParamName, value));
                }else if(searchParam.getParamType() == RestSearchParameterTypeEnum.REFERENCE){
                    ftsQueries.add(ReferenceSearchHelper.buildReferenceFtsCluse(fhirContext , resourceType , fhirParamName , value , searchParam));
                }
            }
        }


        // Add must_not query to exclude deleted resources
        List<SearchQuery> mustNotQueries = new ArrayList<>();
        mustNotQueries.add(SearchQuery.booleanField(true).field("deleted"));

        // Handle count-only queries (_total=accurate with _count=0)
        if ("accurate".equals(totalMode) && count == 0) {
            return handleCountOnlyQuery(ftsQueries, mustNotQueries, resourceType, bucketName);
        }

        // Regular query with results
        Ftsn1qlQueryBuilder ftsn1qlQueryBuilder = new Ftsn1qlQueryBuilder();
        String query = ftsn1qlQueryBuilder.build(ftsQueries, mustNotQueries, resourceType, 0, count, sortFields);

<<<<<<< HEAD
        List<T> results = dao.search(resourceType,query);


        // Construct a FHIR Bundle response
=======
        List<T> results = dao.search(resourceType, query);

        // Construct a FHIR Bundle response with _summary and _elements support
>>>>>>> fd7ca7d7
        Bundle bundle = new Bundle();
        bundle.setType(Bundle.BundleType.SEARCHSET);
        
        // Set accurate total count if requested
        if ("accurate".equals(totalMode)) {
            int accurateTotal = getAccurateCount(ftsQueries, mustNotQueries, resourceType, bucketName);
            bundle.setTotal(accurateTotal);
        } else {
            bundle.setTotal(results.size());
        }

        for (T resource : results) {
            // Apply filtering to the resource based on _summary and _elements parameters
            T filteredResource = applyResourceFiltering(resource, summaryMode, elements);
            bundle.addEntry()
                    .setResource(filteredResource)
                    .setFullUrl(resourceType + "/" + filteredResource.getIdElement().getIdPart());
        }

        return bundle;
    }




<<<<<<< HEAD
=======



    /**
     * FHIR $validate Operation - Validates a resource without storing it
     * POST /fhir/{bucket}/{ResourceType}/$validate
     */
    @Operation(name = "$validate", idempotent = false)
    public OperationOutcome validateResource(@ResourceParam T resource) {
        try {
            // Create a FHIR validator
            FhirValidator validator = fhirContext.newValidator();
            
            // Validate the resource
            ValidationResult result = validator.validateWithResult(resource);
            
            // Create OperationOutcome based on validation result
            OperationOutcome outcome = new OperationOutcome();
            
            if (result.isSuccessful()) {
                // Validation passed
                outcome.addIssue()
                    .setSeverity(OperationOutcome.IssueSeverity.INFORMATION)
                    .setCode(OperationOutcome.IssueType.INFORMATIONAL)
                    .setDiagnostics("Resource validation successful");
                    
            } else {
                // Validation failed - add all issues
                for (var issue : result.getMessages()) {
                    OperationOutcome.OperationOutcomeIssueComponent outcomeIssue = outcome.addIssue();
                    
                    // Map severity
                    switch (issue.getSeverity()) {
                        case ERROR:
                            outcomeIssue.setSeverity(OperationOutcome.IssueSeverity.ERROR);
                            break;
                        case WARNING:
                            outcomeIssue.setSeverity(OperationOutcome.IssueSeverity.WARNING);
                            break;
                        case INFORMATION:
                            outcomeIssue.setSeverity(OperationOutcome.IssueSeverity.INFORMATION);
                            break;
                        default:
                            outcomeIssue.setSeverity(OperationOutcome.IssueSeverity.ERROR);
                    }
                    
                    // Set issue type and message
                    outcomeIssue.setCode(OperationOutcome.IssueType.INVALID);
                    outcomeIssue.setDiagnostics(issue.getMessage());
                    
                    // Add location if available
                    if (issue.getLocationString() != null) {
                        outcomeIssue.addLocation(issue.getLocationString());
                    }
                }
            }
            
            return outcome;
            
        } catch (Exception e) {
            // Handle validation errors
            OperationOutcome errorOutcome = new OperationOutcome();
            errorOutcome.addIssue()
                .setSeverity(OperationOutcome.IssueSeverity.ERROR)
                .setCode(OperationOutcome.IssueType.EXCEPTION)
                .setDiagnostics("Validation failed: " + e.getMessage());
            
            return errorOutcome;
        }
    }

>>>>>>> fd7ca7d7
    @Override
    public Class<T> getResourceType() {
        return resourceClass;
    }

    // ========== _summary and _elements Support Methods ==========
    
    /**
     * Parse _summary parameter from search parameters (FHIR standard)
     */
    private SummaryEnum parseSummaryParameter(Map<String, String> searchParams) {
        String summaryValue = searchParams.get("_summary");
        if (summaryValue == null || summaryValue.isEmpty()) {
            return null;
        }
        
        try {
            switch (summaryValue.toLowerCase()) {
                case "true":
                    return SummaryEnum.TRUE;
                case "false":
                    return SummaryEnum.FALSE;
                case "text":
                    return SummaryEnum.TEXT;
                case "data":
                    return SummaryEnum.DATA;
                case "count":
                    return SummaryEnum.COUNT;
                default:
                    return SummaryEnum.FALSE;
            }
        } catch (Exception e) {
            return SummaryEnum.FALSE;
        }
    }
    
    /**
     * Parse _elements parameter from search parameters (FHIR standard)
     */
    private Set<String> parseElementsParameter(Map<String, String> searchParams) {
        String elementsValue = searchParams.get("_elements");
        if (elementsValue == null || elementsValue.isEmpty()) {
            return null;
        }
        
        try {
            Set<String> elements = new HashSet<>();
            String[] elementArray = elementsValue.split(",");
            
            for (String element : elementArray) {
                String trimmedElement = element.trim();
                if (!trimmedElement.isEmpty() && !trimmedElement.equals("*")) {
                    elements.add(trimmedElement);
                }
            }
            
            return elements.isEmpty() ? null : elements;
            
        } catch (Exception e) {
            return null;
        }
    }
    
    /**
     * Parse _count parameter from search parameters (FHIR standard)
     * Default is 20, maximum is 100 for performance
     */
    private int parseCountParameter(Map<String, String> searchParams) {
        String countValue = searchParams.get("_count");
        if (countValue == null || countValue.isEmpty()) {
            return 20; // Default count reduced from 50 to 20
        }
        
        try {
            int count = Integer.parseInt(countValue);
            // Limit to reasonable bounds
            if (count <= 0) return 20;
            if (count > 100) return 100; // Maximum limit for performance
            return count;
        } catch (NumberFormatException e) {
            return 20; // Default on parse error
        }
    }
    
    /**
     * Parse _sort parameter from search parameters (FHIR standard)
     * Supports: _sort=field (ascending), _sort=-field (descending), _sort=field1,field2,-field3
     * Maps FHIR field names to proper FTS paths
     */
    private List<SortField> parseSortParameter(Map<String, String> searchParams) {
        String sortValue = searchParams.get("_sort");
        if (sortValue == null || sortValue.isEmpty()) {
            return new ArrayList<>();
        }
        
        List<SortField> sortFields = new ArrayList<>();
        String[] fields = sortValue.split(",");
        
        for (String field : fields) {
            field = field.trim();
            if (field.isEmpty()) continue;
            
            // Check for descending order prefix
            boolean isDescending = field.startsWith("-");
            String fieldName = isDescending ? field.substring(1).trim() : field;
            
            // Only allow alphanumeric, dots, and underscores for security
            if (!fieldName.matches("^[a-zA-Z0-9._]+$")) {
                continue; // Skip invalid sort field
            }
            
            // Map FHIR field names to proper FTS paths
            String mappedField = mapFhirFieldToFtsPath(fieldName, resourceClass.getSimpleName());
            sortFields.add(new SortField(mappedField, isDescending));
        }
        
                return sortFields;
    }
    
    /**
     * Parse _total parameter from search parameters (FHIR standard)
     * Supports: _total=none (default), _total=estimate, _total=accurate
     */
    private String parseTotalParameter(Map<String, String> searchParams) {
        String totalValue = searchParams.get("_total");
        if (totalValue == null || totalValue.isEmpty()) {
            return "none"; // Default
        }
        
        switch (totalValue.toLowerCase()) {
            case "none":
            case "estimate":
            case "accurate":
                return totalValue.toLowerCase();
            default:
                return "none"; // Invalid value defaults to none
        }
    }
    
    /**
     * Handle count-only queries (_total=accurate with _count=0)
     */
    private Bundle handleCountOnlyQuery(List<SearchQuery> ftsQueries, List<SearchQuery> mustNotQueries, 
                                       String resourceType, String bucketName) {
        int totalCount = getAccurateCount(ftsQueries, mustNotQueries, resourceType, bucketName);
        
        Bundle bundle = new Bundle();
        bundle.setType(Bundle.BundleType.SEARCHSET);
        bundle.setTotal(totalCount);
        // No entries - just the count
        
        return bundle;
    }
    
    /**
     * Get accurate count using FTS COUNT query
     */
    private int getAccurateCount(List<SearchQuery> ftsQueries, List<SearchQuery> mustNotQueries, 
                                String resourceType, String bucketName) {
        try {
            Ftsn1qlQueryBuilder ftsn1qlQueryBuilder = new Ftsn1qlQueryBuilder();
            String countQuery = ftsn1qlQueryBuilder.buildCountQuery(ftsQueries, mustNotQueries, resourceType);
            
            // Execute count query via DAO
            int count = dao.getCount(resourceType, countQuery);
            return count;
            
        } catch (Exception e) {
            // Fallback to estimated count or 0
            return 0;
        }
    }

    /**
     * Map FHIR field names to proper FTS index paths
     */
    private String mapFhirFieldToFtsPath(String fhirField, String resourceType) {
        // Handle common FHIR field mappings by resource type
        switch (resourceType) {
            case "Patient":
                switch (fhirField) {
                    case "family": return "name.family";  // Let query builder add .keyword
                    case "given": return "name.given";    // Let query builder add .keyword
                    case "birthdate": return "birthDate"; // Datetime - no .keyword needed
                    case "birthDate": return "birthDate"; // Datetime - no .keyword needed
                    case "gender": return "gender";       // Let query builder add .keyword
                    case "active": return "active";       // Boolean - no .keyword needed
                    default: break;
                }
                break;
                
            case "Observation":
                switch (fhirField) {
                    case "date": return "effectiveDateTime";
                    case "code": return "code.coding.code";
                    case "status": return "status";
                    default: break;
                }
                break;
                
            case "Encounter":
                switch (fhirField) {
                    case "date": return "period.start";
                    case "status": return "status";
                    case "class": return "class.code";
                    default: break;
                }
                break;
                
            // Add more resource-specific mappings as needed
        }
        
        // Handle common fields across all resources
        switch (fhirField) {
            case "_lastUpdated": return "meta.lastUpdated";
            case "lastUpdated": return "meta.lastUpdated";
            case "_id": return "id";
            default: return fhirField; // Use as-is if no mapping found
        }
    }
    
    /**
     * Apply resource filtering based on _summary and _elements parameters
     */
    @SuppressWarnings("unchecked")
    private T applyResourceFiltering(T resource, SummaryEnum summaryMode, Set<String> elements) {
        if (summaryMode == null && elements == null) {
            return resource; // No filtering needed
        }
        
        try {
            IParser parser = fhirContext.newJsonParser();
            
            // Apply summary mode
            if (summaryMode != null) {
                switch (summaryMode) {
                    case TRUE:
                        parser.setSummaryMode(true);
                        break;
                    case COUNT:
                        // For count mode, return minimal resource (just id and resourceType)
                        parser.setEncodeElements(Set.of("id", "resourceType"));
                        break;
                    case TEXT:
                        parser.setEncodeElements(Set.of("id", "resourceType", "text", "meta"));
                        break;
                    case DATA:
                        parser.setOmitResourceId(false);
                        parser.setSummaryMode(false);
                        break;
                    case FALSE:
                    default:
                        // No summary mode
                        break;
                }
            }
            
            // Apply elements filter
            if (elements != null && !elements.isEmpty()) {
                Set<String> encodeElements = new HashSet<>();
                
                // Always include mandatory fields
                encodeElements.add("id");
                encodeElements.add("resourceType");
                encodeElements.add("meta");
                
                // Add requested elements with resource type prefix (HAPI requirement)
                String resourceType = resource.getClass().getSimpleName();
                for (String element : elements) {
                    encodeElements.add(resourceType + "." + element);
                }
                
                parser.setEncodeElements(encodeElements);
            }
            
            // Serialize and deserialize to apply filtering
            String filteredJson = parser.encodeResourceToString(resource);
            return (T) parser.parseResource(resourceClass, filteredJson);
            
        } catch (Exception e) {
            // If filtering fails, return original resource
            return resource;
        }
    }

}<|MERGE_RESOLUTION|>--- conflicted
+++ resolved
@@ -3,12 +3,12 @@
 import ca.uhn.fhir.context.*;
 import ca.uhn.fhir.rest.annotation.*;
 import ca.uhn.fhir.rest.api.MethodOutcome;
+import ca.uhn.fhir.rest.api.SummaryEnum;
 import ca.uhn.fhir.rest.api.server.RequestDetails;
 import ca.uhn.fhir.rest.param.DateParam;
 import ca.uhn.fhir.rest.param.StringParam;
 import ca.uhn.fhir.rest.server.IResourceProvider;
 import ca.uhn.fhir.rest.server.exceptions.InternalErrorException;
-import ca.uhn.fhir.rest.server.exceptions.ResourceNotFoundException;
 import ca.uhn.fhir.rest.server.exceptions.UnprocessableEntityException;
 import ca.uhn.fhir.validation.ValidationResult;
 import com.couchbase.client.java.json.JsonObject;
@@ -18,30 +18,19 @@
 import com.couchbase.fhir.resources.service.FhirAuditService;
 import com.couchbase.fhir.resources.service.UserAuditInfo;
 import com.couchbase.fhir.resources.util.*;
-<<<<<<< HEAD
 import com.couchbase.fhir.search.model.TokenParam;
-=======
 import com.couchbase.fhir.resources.util.Ftsn1qlQueryBuilder.SortField;
 import com.couchbase.fhir.resources.search.validation.FhirSearchParameterPreprocessor;
 import com.couchbase.fhir.resources.search.validation.FhirSearchValidationException;
 import com.couchbase.fhir.resources.validation.FhirBucketValidator;
 import com.couchbase.fhir.resources.validation.FhirBucketValidationException;
->>>>>>> fd7ca7d7
 import com.couchbase.fhir.validation.ValidationUtil;
-import com.google.common.base.Stopwatch;
 import org.hl7.fhir.instance.model.api.IBaseResource;
 import org.hl7.fhir.r4.model.*;
 import ca.uhn.fhir.rest.api.RestSearchParameterTypeEnum;
-import ca.uhn.fhir.rest.api.SummaryEnum;
-import ca.uhn.fhir.parser.IParser;
-import ca.uhn.fhir.validation.FhirValidator;
-import ca.uhn.fhir.validation.ValidationResult;
-import ca.uhn.fhir.rest.annotation.Operation;
-import ca.uhn.fhir.rest.annotation.ResourceParam;
 
 import java.io.IOException;
 import java.util.*;
-import java.util.concurrent.TimeUnit;
 import java.util.stream.Collectors;
 
 /**
@@ -79,28 +68,25 @@
                 ? requestDetails.getParameters().get("_summary")[0]
                 : null;
         String bucketName = TenantContextHolder.getTenantId();
-<<<<<<< HEAD
-        JsonObject jsonObject =  dao.read(resourceClass.getSimpleName(), theId.getIdPart() , bucketName);
-        return SummaryHelper.applySummary(jsonObject, summaryParam , fhirContext);
-
-=======
-        
+
         // Validate FHIR bucket before proceeding
         try {
             bucketValidator.validateFhirBucketOrThrow(bucketName, "default");
         } catch (FhirBucketValidationException e) {
             throw new ca.uhn.fhir.rest.server.exceptions.InvalidRequestException(e.getMessage());
         }
-        
-        return dao.read(resourceClass.getSimpleName(), theId.getIdPart() , bucketName).orElseThrow(() ->
-                new ResourceNotFoundException(theId));
->>>>>>> fd7ca7d7
+
+        /*return dao.read(resourceClass.getSimpleName(), theId.getIdPart() , bucketName).orElseThrow(() ->
+                new ResourceNotFoundException(theId));*/
+        JsonObject jsonObject =  dao.read(resourceClass.getSimpleName(), theId.getIdPart() , bucketName);
+        return SummaryHelper.applySummary(jsonObject, summaryParam , fhirContext);
+
     }
 
     @Create
     public MethodOutcome create(@ResourceParam T resource) throws IOException {
         String bucketName = TenantContextHolder.getTenantId();
-        
+
         // Validate FHIR bucket before proceeding
         try {
             bucketValidator.validateFhirBucketOrThrow(bucketName, "default");
@@ -151,7 +137,7 @@
         List<SearchQuery> ftsQueries = new ArrayList<>();
         List<String> revIncludes = new ArrayList<>();
         Map<String, String[]> rawParams = requestDetails.getParameters();
-        
+
         // Convert to Map<String, List<String>> for validation
         Map<String, List<String>> allParams = rawParams.entrySet().stream()
                 .filter(e -> e.getValue() != null && e.getValue().length > 0)
@@ -159,24 +145,24 @@
                         Map.Entry::getKey,
                         e -> Arrays.asList(e.getValue())
                 ));
-        
+
         String resourceType = resourceClass.getSimpleName();
         String bucketName = TenantContextHolder.getTenantId();
-        
+
         // STEP 0: Validate that this is a FHIR bucket before proceeding
         try {
             bucketValidator.validateFhirBucketOrThrow(bucketName, "default");
         } catch (FhirBucketValidationException e) {
             throw new ca.uhn.fhir.rest.server.exceptions.InvalidRequestException(e.getMessage());
         }
-        
+
         // STEP 1: Validate search parameters BEFORE query execution
         try {
             searchPreprocessor.validateSearchParameters(resourceType, allParams);
         } catch (FhirSearchValidationException e) {
             throw new ca.uhn.fhir.rest.server.exceptions.InvalidRequestException(e.getUserFriendlyMessage());
         }
-        
+
         // Flatten to Map<String, String> for existing logic
         Map<String, String> searchParams = rawParams.entrySet().stream()
                 .filter(e -> e.getValue() != null && e.getValue().length > 0)
@@ -191,7 +177,7 @@
         int count = parseCountParameter(searchParams);
         List<SortField> sortFields = parseSortParameter(searchParams);
         String totalMode = parseTotalParameter(searchParams);
-        
+
         // Remove these parameters from the search params so they don't interfere with FTS queries
         searchParams.remove("_summary");
         searchParams.remove("_elements");
@@ -200,11 +186,6 @@
         searchParams.remove("_total");
 
         RuntimeResourceDefinition resourceDef = fhirContext.getResourceDefinition(resourceType);
-
-        ValidationUtil validationUtil = new ValidationUtil();
-        validationUtil.validateDateParams(rawParams, resourceDef);
-
-
         for (Map.Entry<String, String> entry : searchParams.entrySet()) {
             String rawParamName = entry.getKey();
             String paramName = rawParamName;
@@ -226,7 +207,6 @@
                         .getSearchParam(paramName);
 
                 if (searchParam == null) continue;
-
 
                 if (searchParam.getParamType() == RestSearchParameterTypeEnum.TOKEN) {
                     new TokenParam(value);
@@ -237,6 +217,7 @@
                 }else if(searchParam.getParamType() == RestSearchParameterTypeEnum.DATE){
                     new DateParam(value);
                     ftsQueries.add(DateSearchHelperFTS.buildDateFTS(fhirContext, resourceType, fhirParamName, value));
+
                 }else if(searchParam.getParamType() == RestSearchParameterTypeEnum.REFERENCE){
                     ftsQueries.add(ReferenceSearchHelper.buildReferenceFtsCluse(fhirContext , resourceType , fhirParamName , value , searchParam));
                 }
@@ -257,19 +238,14 @@
         Ftsn1qlQueryBuilder ftsn1qlQueryBuilder = new Ftsn1qlQueryBuilder();
         String query = ftsn1qlQueryBuilder.build(ftsQueries, mustNotQueries, resourceType, 0, count, sortFields);
 
-<<<<<<< HEAD
-        List<T> results = dao.search(resourceType,query);
-
+        List<T> results = dao.search(resourceType, query);
+
+        // Construct a FHIR Bundle response with _summary and _elements support
 
         // Construct a FHIR Bundle response
-=======
-        List<T> results = dao.search(resourceType, query);
-
-        // Construct a FHIR Bundle response with _summary and _elements support
->>>>>>> fd7ca7d7
         Bundle bundle = new Bundle();
         bundle.setType(Bundle.BundleType.SEARCHSET);
-        
+
         // Set accurate total count if requested
         if ("accurate".equals(totalMode)) {
             int accurateTotal = getAccurateCount(ftsQueries, mustNotQueries, resourceType, bucketName);
@@ -292,363 +268,12 @@
 
 
 
-<<<<<<< HEAD
-=======
-
-
-
-    /**
-     * FHIR $validate Operation - Validates a resource without storing it
-     * POST /fhir/{bucket}/{ResourceType}/$validate
-     */
-    @Operation(name = "$validate", idempotent = false)
-    public OperationOutcome validateResource(@ResourceParam T resource) {
-        try {
-            // Create a FHIR validator
-            FhirValidator validator = fhirContext.newValidator();
-            
-            // Validate the resource
-            ValidationResult result = validator.validateWithResult(resource);
-            
-            // Create OperationOutcome based on validation result
-            OperationOutcome outcome = new OperationOutcome();
-            
-            if (result.isSuccessful()) {
-                // Validation passed
-                outcome.addIssue()
-                    .setSeverity(OperationOutcome.IssueSeverity.INFORMATION)
-                    .setCode(OperationOutcome.IssueType.INFORMATIONAL)
-                    .setDiagnostics("Resource validation successful");
-                    
-            } else {
-                // Validation failed - add all issues
-                for (var issue : result.getMessages()) {
-                    OperationOutcome.OperationOutcomeIssueComponent outcomeIssue = outcome.addIssue();
-                    
-                    // Map severity
-                    switch (issue.getSeverity()) {
-                        case ERROR:
-                            outcomeIssue.setSeverity(OperationOutcome.IssueSeverity.ERROR);
-                            break;
-                        case WARNING:
-                            outcomeIssue.setSeverity(OperationOutcome.IssueSeverity.WARNING);
-                            break;
-                        case INFORMATION:
-                            outcomeIssue.setSeverity(OperationOutcome.IssueSeverity.INFORMATION);
-                            break;
-                        default:
-                            outcomeIssue.setSeverity(OperationOutcome.IssueSeverity.ERROR);
-                    }
-                    
-                    // Set issue type and message
-                    outcomeIssue.setCode(OperationOutcome.IssueType.INVALID);
-                    outcomeIssue.setDiagnostics(issue.getMessage());
-                    
-                    // Add location if available
-                    if (issue.getLocationString() != null) {
-                        outcomeIssue.addLocation(issue.getLocationString());
-                    }
-                }
-            }
-            
-            return outcome;
-            
-        } catch (Exception e) {
-            // Handle validation errors
-            OperationOutcome errorOutcome = new OperationOutcome();
-            errorOutcome.addIssue()
-                .setSeverity(OperationOutcome.IssueSeverity.ERROR)
-                .setCode(OperationOutcome.IssueType.EXCEPTION)
-                .setDiagnostics("Validation failed: " + e.getMessage());
-            
-            return errorOutcome;
-        }
-    }
-
->>>>>>> fd7ca7d7
+
+
+
     @Override
     public Class<T> getResourceType() {
         return resourceClass;
     }
 
-    // ========== _summary and _elements Support Methods ==========
-    
-    /**
-     * Parse _summary parameter from search parameters (FHIR standard)
-     */
-    private SummaryEnum parseSummaryParameter(Map<String, String> searchParams) {
-        String summaryValue = searchParams.get("_summary");
-        if (summaryValue == null || summaryValue.isEmpty()) {
-            return null;
-        }
-        
-        try {
-            switch (summaryValue.toLowerCase()) {
-                case "true":
-                    return SummaryEnum.TRUE;
-                case "false":
-                    return SummaryEnum.FALSE;
-                case "text":
-                    return SummaryEnum.TEXT;
-                case "data":
-                    return SummaryEnum.DATA;
-                case "count":
-                    return SummaryEnum.COUNT;
-                default:
-                    return SummaryEnum.FALSE;
-            }
-        } catch (Exception e) {
-            return SummaryEnum.FALSE;
-        }
-    }
-    
-    /**
-     * Parse _elements parameter from search parameters (FHIR standard)
-     */
-    private Set<String> parseElementsParameter(Map<String, String> searchParams) {
-        String elementsValue = searchParams.get("_elements");
-        if (elementsValue == null || elementsValue.isEmpty()) {
-            return null;
-        }
-        
-        try {
-            Set<String> elements = new HashSet<>();
-            String[] elementArray = elementsValue.split(",");
-            
-            for (String element : elementArray) {
-                String trimmedElement = element.trim();
-                if (!trimmedElement.isEmpty() && !trimmedElement.equals("*")) {
-                    elements.add(trimmedElement);
-                }
-            }
-            
-            return elements.isEmpty() ? null : elements;
-            
-        } catch (Exception e) {
-            return null;
-        }
-    }
-    
-    /**
-     * Parse _count parameter from search parameters (FHIR standard)
-     * Default is 20, maximum is 100 for performance
-     */
-    private int parseCountParameter(Map<String, String> searchParams) {
-        String countValue = searchParams.get("_count");
-        if (countValue == null || countValue.isEmpty()) {
-            return 20; // Default count reduced from 50 to 20
-        }
-        
-        try {
-            int count = Integer.parseInt(countValue);
-            // Limit to reasonable bounds
-            if (count <= 0) return 20;
-            if (count > 100) return 100; // Maximum limit for performance
-            return count;
-        } catch (NumberFormatException e) {
-            return 20; // Default on parse error
-        }
-    }
-    
-    /**
-     * Parse _sort parameter from search parameters (FHIR standard)
-     * Supports: _sort=field (ascending), _sort=-field (descending), _sort=field1,field2,-field3
-     * Maps FHIR field names to proper FTS paths
-     */
-    private List<SortField> parseSortParameter(Map<String, String> searchParams) {
-        String sortValue = searchParams.get("_sort");
-        if (sortValue == null || sortValue.isEmpty()) {
-            return new ArrayList<>();
-        }
-        
-        List<SortField> sortFields = new ArrayList<>();
-        String[] fields = sortValue.split(",");
-        
-        for (String field : fields) {
-            field = field.trim();
-            if (field.isEmpty()) continue;
-            
-            // Check for descending order prefix
-            boolean isDescending = field.startsWith("-");
-            String fieldName = isDescending ? field.substring(1).trim() : field;
-            
-            // Only allow alphanumeric, dots, and underscores for security
-            if (!fieldName.matches("^[a-zA-Z0-9._]+$")) {
-                continue; // Skip invalid sort field
-            }
-            
-            // Map FHIR field names to proper FTS paths
-            String mappedField = mapFhirFieldToFtsPath(fieldName, resourceClass.getSimpleName());
-            sortFields.add(new SortField(mappedField, isDescending));
-        }
-        
-                return sortFields;
-    }
-    
-    /**
-     * Parse _total parameter from search parameters (FHIR standard)
-     * Supports: _total=none (default), _total=estimate, _total=accurate
-     */
-    private String parseTotalParameter(Map<String, String> searchParams) {
-        String totalValue = searchParams.get("_total");
-        if (totalValue == null || totalValue.isEmpty()) {
-            return "none"; // Default
-        }
-        
-        switch (totalValue.toLowerCase()) {
-            case "none":
-            case "estimate":
-            case "accurate":
-                return totalValue.toLowerCase();
-            default:
-                return "none"; // Invalid value defaults to none
-        }
-    }
-    
-    /**
-     * Handle count-only queries (_total=accurate with _count=0)
-     */
-    private Bundle handleCountOnlyQuery(List<SearchQuery> ftsQueries, List<SearchQuery> mustNotQueries, 
-                                       String resourceType, String bucketName) {
-        int totalCount = getAccurateCount(ftsQueries, mustNotQueries, resourceType, bucketName);
-        
-        Bundle bundle = new Bundle();
-        bundle.setType(Bundle.BundleType.SEARCHSET);
-        bundle.setTotal(totalCount);
-        // No entries - just the count
-        
-        return bundle;
-    }
-    
-    /**
-     * Get accurate count using FTS COUNT query
-     */
-    private int getAccurateCount(List<SearchQuery> ftsQueries, List<SearchQuery> mustNotQueries, 
-                                String resourceType, String bucketName) {
-        try {
-            Ftsn1qlQueryBuilder ftsn1qlQueryBuilder = new Ftsn1qlQueryBuilder();
-            String countQuery = ftsn1qlQueryBuilder.buildCountQuery(ftsQueries, mustNotQueries, resourceType);
-            
-            // Execute count query via DAO
-            int count = dao.getCount(resourceType, countQuery);
-            return count;
-            
-        } catch (Exception e) {
-            // Fallback to estimated count or 0
-            return 0;
-        }
-    }
-
-    /**
-     * Map FHIR field names to proper FTS index paths
-     */
-    private String mapFhirFieldToFtsPath(String fhirField, String resourceType) {
-        // Handle common FHIR field mappings by resource type
-        switch (resourceType) {
-            case "Patient":
-                switch (fhirField) {
-                    case "family": return "name.family";  // Let query builder add .keyword
-                    case "given": return "name.given";    // Let query builder add .keyword
-                    case "birthdate": return "birthDate"; // Datetime - no .keyword needed
-                    case "birthDate": return "birthDate"; // Datetime - no .keyword needed
-                    case "gender": return "gender";       // Let query builder add .keyword
-                    case "active": return "active";       // Boolean - no .keyword needed
-                    default: break;
-                }
-                break;
-                
-            case "Observation":
-                switch (fhirField) {
-                    case "date": return "effectiveDateTime";
-                    case "code": return "code.coding.code";
-                    case "status": return "status";
-                    default: break;
-                }
-                break;
-                
-            case "Encounter":
-                switch (fhirField) {
-                    case "date": return "period.start";
-                    case "status": return "status";
-                    case "class": return "class.code";
-                    default: break;
-                }
-                break;
-                
-            // Add more resource-specific mappings as needed
-        }
-        
-        // Handle common fields across all resources
-        switch (fhirField) {
-            case "_lastUpdated": return "meta.lastUpdated";
-            case "lastUpdated": return "meta.lastUpdated";
-            case "_id": return "id";
-            default: return fhirField; // Use as-is if no mapping found
-        }
-    }
-    
-    /**
-     * Apply resource filtering based on _summary and _elements parameters
-     */
-    @SuppressWarnings("unchecked")
-    private T applyResourceFiltering(T resource, SummaryEnum summaryMode, Set<String> elements) {
-        if (summaryMode == null && elements == null) {
-            return resource; // No filtering needed
-        }
-        
-        try {
-            IParser parser = fhirContext.newJsonParser();
-            
-            // Apply summary mode
-            if (summaryMode != null) {
-                switch (summaryMode) {
-                    case TRUE:
-                        parser.setSummaryMode(true);
-                        break;
-                    case COUNT:
-                        // For count mode, return minimal resource (just id and resourceType)
-                        parser.setEncodeElements(Set.of("id", "resourceType"));
-                        break;
-                    case TEXT:
-                        parser.setEncodeElements(Set.of("id", "resourceType", "text", "meta"));
-                        break;
-                    case DATA:
-                        parser.setOmitResourceId(false);
-                        parser.setSummaryMode(false);
-                        break;
-                    case FALSE:
-                    default:
-                        // No summary mode
-                        break;
-                }
-            }
-            
-            // Apply elements filter
-            if (elements != null && !elements.isEmpty()) {
-                Set<String> encodeElements = new HashSet<>();
-                
-                // Always include mandatory fields
-                encodeElements.add("id");
-                encodeElements.add("resourceType");
-                encodeElements.add("meta");
-                
-                // Add requested elements with resource type prefix (HAPI requirement)
-                String resourceType = resource.getClass().getSimpleName();
-                for (String element : elements) {
-                    encodeElements.add(resourceType + "." + element);
-                }
-                
-                parser.setEncodeElements(encodeElements);
-            }
-            
-            // Serialize and deserialize to apply filtering
-            String filteredJson = parser.encodeResourceToString(resource);
-            return (T) parser.parseResource(resourceClass, filteredJson);
-            
-        } catch (Exception e) {
-            // If filtering fails, return original resource
-            return resource;
-        }
-    }
-
 }