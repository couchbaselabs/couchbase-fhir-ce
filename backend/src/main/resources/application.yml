spring:
  application:
    name: backend
  config:
    import: classpath:fhir.yml
<<<<<<< HEAD
  security:
    oauth2:
      resourceserver:
        jwt:
          jwk-set-uri: http://localhost/auth/realms/fhir/protocol/openid-connect/certs
=======
  # Enable Virtual Threads (Java 21+)
  # Eliminates thread pool exhaustion under high concurrency (1000+ concurrent users)
  # Virtual threads are lightweight and yield during I/O operations (Couchbase queries, JSON parsing)
  threads:
    virtual:
      enabled: true

# OAuth2 Authorization Server Configuration
# Default value for local development
# Production deployments should set this in config.yaml (takes precedence at runtime)
>>>>>>> ea0ffaf8
app:
  baseUrl: ${APP_BASE_URL:http://localhost}
  security:
    use-keycloak: true
cors:
  allowed-origins: ${CORS_ALLOWED_ORIGINS:*}
  allowed-methods: ${CORS_ALLOWED_METHODS:GET,POST,PUT,DELETE,OPTIONS}
  allowed-headers: ${CORS_ALLOWED_HEADERS:*}
server:
  compression:
    enabled: true
    mime-types: application/json,application/fhir+json,text/html,text/xml,text/plain,application/xml
    min-response-size: 1024
  servlet:
    session:
      cookie:
        same-site: none
        secure: true
management:
  endpoints:
    web:
      exposure:
        include: health,info,metrics,mappings,beans
      base-path: /actuator
  endpoint:
    health:
      show-details: always
      show-components: always
---
spring:
  config:
    activate:
      on-profile: prod
server:
  error:
    include-stacktrace: never
    include-message: on-param
    include-binding-errors: never
    include-exception: false
  compression:
    enabled: true
    mime-types: application/json,application/fhir+json,text/html,text/xml,text/plain,application/xml
    min-response-size: 1024
  tomcat:
    accesslog:
      enabled: false
<<<<<<< HEAD
=======
    # With virtual threads enabled, Tomcat thread pool sizing becomes less critical
    # Virtual threads handle concurrency efficiently without traditional thread pool limits
    # Legacy note: Set environment variables (SERVER_TOMCAT_THREADS_MAX, etc.) to override if needed
    # Spring Boot defaults: 200 max threads, 10 min-spare, 100 accept-count, 10000 max-connections

# Logging configuration for containers
>>>>>>> ea0ffaf8
logging:
  level:
    '[ca.uhn.fhir.rest.server.RestfulServer]': false
    '[org.apache.catalina]': ERROR
    '[org.apache.catalina.connector]': false
    '[org.springframework.security]': ERROR
    '[org.springframework.security.oauth2]': ERROR
    '[org.springframework.web.servlet]': ERROR
    '[com.couchbase.transactions]': ERROR
  pattern:
<<<<<<< HEAD
    console: '%d{HH:mm:ss.SSS} %-5level %logger{20} - %msg%n'
=======
    console: "%d{HH:mm:ss.SSS} %-5level %logger{20} - %msg%n"
# The resource values above will be resolved from environment variables at runtime (docker-compose/.env)
>>>>>>> ea0ffaf8
<|MERGE_RESOLUTION|>--- conflicted
+++ resolved
@@ -3,13 +3,11 @@
     name: backend
   config:
     import: classpath:fhir.yml
-<<<<<<< HEAD
   security:
     oauth2:
       resourceserver:
         jwt:
-          jwk-set-uri: http://localhost/auth/realms/fhir/protocol/openid-connect/certs
-=======
+          jwk-set-uri: http://keycloak:8080/auth/realms/fhir/protocol/openid-connect/certs
   # Enable Virtual Threads (Java 21+)
   # Eliminates thread pool exhaustion under high concurrency (1000+ concurrent users)
   # Virtual threads are lightweight and yield during I/O operations (Couchbase queries, JSON parsing)
@@ -20,7 +18,6 @@
 # OAuth2 Authorization Server Configuration
 # Default value for local development
 # Production deployments should set this in config.yaml (takes precedence at runtime)
->>>>>>> ea0ffaf8
 app:
   baseUrl: ${APP_BASE_URL:http://localhost}
   security:
@@ -67,15 +64,12 @@
   tomcat:
     accesslog:
       enabled: false
-<<<<<<< HEAD
-=======
     # With virtual threads enabled, Tomcat thread pool sizing becomes less critical
     # Virtual threads handle concurrency efficiently without traditional thread pool limits
     # Legacy note: Set environment variables (SERVER_TOMCAT_THREADS_MAX, etc.) to override if needed
     # Spring Boot defaults: 200 max threads, 10 min-spare, 100 accept-count, 10000 max-connections
 
 # Logging configuration for containers
->>>>>>> ea0ffaf8
 logging:
   level:
     '[ca.uhn.fhir.rest.server.RestfulServer]': false
@@ -86,9 +80,5 @@
     '[org.springframework.web.servlet]': ERROR
     '[com.couchbase.transactions]': ERROR
   pattern:
-<<<<<<< HEAD
-    console: '%d{HH:mm:ss.SSS} %-5level %logger{20} - %msg%n'
-=======
     console: "%d{HH:mm:ss.SSS} %-5level %logger{20} - %msg%n"
-# The resource values above will be resolved from environment variables at runtime (docker-compose/.env)
->>>>>>> ea0ffaf8
+# The resource values above will be resolved from environment variables at runtime (docker-compose/.env)